// Copyright 2014 Citra Emulator Project
// Licensed under GPLv2 or any later version
// Refer to the license.txt file included.

#include <algorithm>
#include <vector>
#include "common/logging/log.h"
#include "core/file_sys/archive_selfncch.h"
#include "core/hle/kernel/process.h"
#include "core/hle/kernel/resource_limit.h"
#include "core/hle/service/fs/archive.h"
#include "core/loader/3dsx.h"
#include "core/memory.h"

namespace Loader {

/*
 * File layout:
 * - File header
 * - Code, rodata and data relocation table headers
 * - Code segment
 * - Rodata segment
 * - Loadable (non-BSS) part of the data segment
 * - Code relocation table
 * - Rodata relocation table
 * - Data relocation table
 *
 * Memory layout before relocations are applied:
 * [0..codeSegSize)             -> code segment
 * [codeSegSize..rodataSegSize) -> rodata segment
 * [rodataSegSize..dataSegSize) -> data segment
 *
 * Memory layout after relocations are applied: well, however the loader sets it up :)
 * The entrypoint is always the start of the code segment.
 * The BSS section must be cleared manually by the application.
 */

enum THREEDSX_Error { ERROR_NONE = 0, ERROR_READ = 1, ERROR_FILE = 2, ERROR_ALLOC = 3 };

static const u32 RELOCBUFSIZE = 512;
static const unsigned int NUM_SEGMENTS = 3;

// File header
#pragma pack(1)
struct THREEDSX_Header {
    u32 magic;
    u16 header_size, reloc_hdr_size;
    u32 format_ver;
    u32 flags;

    // Sizes of the code, rodata and data segments +
    // size of the BSS section (uninitialized latter half of the data segment)
    u32 code_seg_size, rodata_seg_size, data_seg_size, bss_size;
    // offset and size of smdh
    u32 smdh_offset, smdh_size;
    // offset to filesystem
    u32 fs_offset;
};

// Relocation header: all fields (even extra unknown fields) are guaranteed to be relocation counts.
struct THREEDSX_RelocHdr {
    // # of absolute relocations (that is, fix address to post-relocation memory layout)
    u32 cross_segment_absolute;
    // # of cross-segment relative relocations (that is, 32bit signed offsets that need to be
    // patched)
    u32 cross_segment_relative;
    // more?

    // Relocations are written in this order:
    // - Absolute relocations
    // - Relative relocations
};

// Relocation entry: from the current pointer, skip X words and patch Y words
struct THREEDSX_Reloc {
    u16 skip, patch;
};
#pragma pack()

struct THREEloadinfo {
    u8* seg_ptrs[3]; // code, rodata & data
    u32 seg_addrs[3];
    u32 seg_sizes[3];
};

static u32 TranslateAddr(u32 addr, const THREEloadinfo* loadinfo, u32* offsets) {
    if (addr < offsets[0])
        return loadinfo->seg_addrs[0] + addr;
    if (addr < offsets[1])
        return loadinfo->seg_addrs[1] + addr - offsets[0];
    return loadinfo->seg_addrs[2] + addr - offsets[1];
}

using Kernel::CodeSet;
using Kernel::SharedPtr;

static THREEDSX_Error Load3DSXFile(FileUtil::IOFile& file, u32 base_addr,
                                   SharedPtr<CodeSet>* out_codeset) {
    if (!file.IsOpen())
        return ERROR_FILE;

    // Reset read pointer in case this file has been read before.
    file.Seek(0, SEEK_SET);

    THREEDSX_Header hdr;
    if (file.ReadBytes(&hdr, sizeof(hdr)) != sizeof(hdr))
        return ERROR_READ;

    THREEloadinfo loadinfo;
    // loadinfo segments must be a multiple of 0x1000
    loadinfo.seg_sizes[0] = (hdr.code_seg_size + 0xFFF) & ~0xFFF;
    loadinfo.seg_sizes[1] = (hdr.rodata_seg_size + 0xFFF) & ~0xFFF;
    loadinfo.seg_sizes[2] = (hdr.data_seg_size + 0xFFF) & ~0xFFF;
    u32 offsets[2] = {loadinfo.seg_sizes[0], loadinfo.seg_sizes[0] + loadinfo.seg_sizes[1]};
    u32 n_reloc_tables = hdr.reloc_hdr_size / sizeof(u32);
    std::vector<u8> program_image(loadinfo.seg_sizes[0] + loadinfo.seg_sizes[1] +
                                  loadinfo.seg_sizes[2]);

    loadinfo.seg_addrs[0] = base_addr;
    loadinfo.seg_addrs[1] = loadinfo.seg_addrs[0] + loadinfo.seg_sizes[0];
    loadinfo.seg_addrs[2] = loadinfo.seg_addrs[1] + loadinfo.seg_sizes[1];
    loadinfo.seg_ptrs[0] = program_image.data();
    loadinfo.seg_ptrs[1] = loadinfo.seg_ptrs[0] + loadinfo.seg_sizes[0];
    loadinfo.seg_ptrs[2] = loadinfo.seg_ptrs[1] + loadinfo.seg_sizes[1];

    // Skip header for future compatibility
    file.Seek(hdr.header_size, SEEK_SET);

    // Read the relocation headers
    std::vector<u32> relocs(n_reloc_tables * NUM_SEGMENTS);
    for (unsigned int current_segment = 0; current_segment < NUM_SEGMENTS; ++current_segment) {
        size_t size = n_reloc_tables * sizeof(u32);
        if (file.ReadBytes(&relocs[current_segment * n_reloc_tables], size) != size)
            return ERROR_READ;
    }

    // Read the segments
    if (file.ReadBytes(loadinfo.seg_ptrs[0], hdr.code_seg_size) != hdr.code_seg_size)
        return ERROR_READ;
    if (file.ReadBytes(loadinfo.seg_ptrs[1], hdr.rodata_seg_size) != hdr.rodata_seg_size)
        return ERROR_READ;
    if (file.ReadBytes(loadinfo.seg_ptrs[2], hdr.data_seg_size - hdr.bss_size) !=
        hdr.data_seg_size - hdr.bss_size)
        return ERROR_READ;

    // BSS clear
    memset((char*)loadinfo.seg_ptrs[2] + hdr.data_seg_size - hdr.bss_size, 0, hdr.bss_size);

    // Relocate the segments
    for (unsigned int current_segment = 0; current_segment < NUM_SEGMENTS; ++current_segment) {
        for (unsigned current_segment_reloc_table = 0; current_segment_reloc_table < n_reloc_tables;
             current_segment_reloc_table++) {
            u32 n_relocs = relocs[current_segment * n_reloc_tables + current_segment_reloc_table];
            if (current_segment_reloc_table >= 2) {
                // We are not using this table - ignore it because we don't know what it dose
                file.Seek(n_relocs * sizeof(THREEDSX_Reloc), SEEK_CUR);
                continue;
            }
            THREEDSX_Reloc reloc_table[RELOCBUFSIZE];

            u32* pos = (u32*)loadinfo.seg_ptrs[current_segment];
            const u32* end_pos = pos + (loadinfo.seg_sizes[current_segment] / 4);

            while (n_relocs) {
                u32 remaining = std::min(RELOCBUFSIZE, n_relocs);
                n_relocs -= remaining;

                if (file.ReadBytes(reloc_table, remaining * sizeof(THREEDSX_Reloc)) !=
                    remaining * sizeof(THREEDSX_Reloc))
                    return ERROR_READ;

                for (unsigned current_inprogress = 0;
                     current_inprogress < remaining && pos < end_pos; current_inprogress++) {
                    const auto& table = reloc_table[current_inprogress];
                    LOG_TRACE(Loader, "(t=%d,skip=%u,patch=%u)", current_segment_reloc_table,
                              static_cast<u32>(table.skip), static_cast<u32>(table.patch));
                    pos += table.skip;
                    s32 num_patches = table.patch;
                    while (0 < num_patches && pos < end_pos) {
                        u32 in_addr = base_addr + static_cast<u32>(reinterpret_cast<u8*>(pos) -
                                                                   program_image.data());
                        u32 orig_data = *pos;
                        u32 sub_type = orig_data >> (32 - 4);
                        u32 addr = TranslateAddr(orig_data & ~0xF0000000, &loadinfo, offsets);
                        LOG_TRACE(Loader, "Patching %08X <-- rel(%08X,%d) (%08X)", in_addr, addr,
                                  current_segment_reloc_table, *pos);
                        switch (current_segment_reloc_table) {
                        case 0: {
                            if (sub_type != 0)
                                return ERROR_READ;
                            *pos = addr;
                            break;
                        }
                        case 1: {
                            u32 data = addr - in_addr;
                            switch (sub_type) {
                            case 0: // 32-bit signed offset
                                *pos = data;
                                break;
                            case 1: // 31-bit signed offset
                                *pos = data & ~(1U << 31);
                                break;
                            default:
                                return ERROR_READ;
                            }
                            break;
                        }
                        default:
                            break; // this should never happen
                        }
                        pos++;
                        num_patches--;
                    }
                }
            }
        }
    }

    // Create the CodeSet
    SharedPtr<CodeSet> code_set = CodeSet::Create("", 0);

    code_set->code.offset = loadinfo.seg_ptrs[0] - program_image.data();
    code_set->code.addr = loadinfo.seg_addrs[0];
    code_set->code.size = loadinfo.seg_sizes[0];

    code_set->rodata.offset = loadinfo.seg_ptrs[1] - program_image.data();
    code_set->rodata.addr = loadinfo.seg_addrs[1];
    code_set->rodata.size = loadinfo.seg_sizes[1];

    code_set->data.offset = loadinfo.seg_ptrs[2] - program_image.data();
    code_set->data.addr = loadinfo.seg_addrs[2];
    code_set->data.size = loadinfo.seg_sizes[2];

    code_set->entrypoint = code_set->code.addr;
    code_set->memory = std::make_shared<std::vector<u8>>(std::move(program_image));

    LOG_DEBUG(Loader, "code size:   0x%X", loadinfo.seg_sizes[0]);
    LOG_DEBUG(Loader, "rodata size: 0x%X", loadinfo.seg_sizes[1]);
    LOG_DEBUG(Loader, "data size:   0x%X (including 0x%X of bss)", loadinfo.seg_sizes[2],
              hdr.bss_size);

    *out_codeset = code_set;
    return ERROR_NONE;
}

FileType AppLoader_THREEDSX::IdentifyType(FileUtil::IOFile& file) {
    u32 magic;
    file.Seek(0, SEEK_SET);
    if (1 != file.ReadArray<u32>(&magic, 1))
        return FileType::Error;

    if (MakeMagic('3', 'D', 'S', 'X') == magic)
        return FileType::THREEDSX;

    return FileType::Error;
}

ResultStatus AppLoader_THREEDSX::Load(Kernel::SharedPtr<Kernel::Process>& process) {
    if (is_loaded)
        return ResultStatus::ErrorAlreadyLoaded;

    if (!file.IsOpen())
        return ResultStatus::Error;

    SharedPtr<CodeSet> codeset;
    if (Load3DSXFile(file, Memory::PROCESS_IMAGE_VADDR, &codeset) != ERROR_NONE)
        return ResultStatus::Error;
    codeset->name = filename;

<<<<<<< HEAD
    Kernel::g_current_process = Kernel::Process::Create("main");
    Kernel::g_current_process->LoadModule(codeset, codeset->entrypoint);
    Kernel::g_current_process->svc_access_mask.set();
    Kernel::g_current_process->address_mappings = default_address_mappings;
=======
    process = Kernel::Process::Create(std::move(codeset));
    process->svc_access_mask.set();
    process->address_mappings = default_address_mappings;
>>>>>>> d15e15bd

    // Attach the default resource limit (APPLICATION) to the process
    process->resource_limit =
        Kernel::ResourceLimit::GetForCategory(Kernel::ResourceLimitCategory::APPLICATION);

<<<<<<< HEAD
    Kernel::g_current_process->Run(codeset->entrypoint, 48, Kernel::DEFAULT_STACK_SIZE);
=======
    process->Run(48, Kernel::DEFAULT_STACK_SIZE);
>>>>>>> d15e15bd

    Service::FS::RegisterSelfNCCH(*this);

    is_loaded = true;
    return ResultStatus::Success;
}

ResultStatus AppLoader_THREEDSX::ReadRomFS(std::shared_ptr<FileUtil::IOFile>& romfs_file,
                                           u64& offset, u64& size) {
    if (!file.IsOpen())
        return ResultStatus::Error;

    // Reset read pointer in case this file has been read before.
    file.Seek(0, SEEK_SET);

    THREEDSX_Header hdr;
    if (file.ReadBytes(&hdr, sizeof(THREEDSX_Header)) != sizeof(THREEDSX_Header))
        return ResultStatus::Error;

    if (hdr.header_size != sizeof(THREEDSX_Header))
        return ResultStatus::Error;

    // Check if the 3DSX has a RomFS...
    if (hdr.fs_offset != 0) {
        u32 romfs_offset = hdr.fs_offset;
        u32 romfs_size = static_cast<u32>(file.GetSize()) - hdr.fs_offset;

        LOG_DEBUG(Loader, "RomFS offset:           0x%08X", romfs_offset);
        LOG_DEBUG(Loader, "RomFS size:             0x%08X", romfs_size);

        // We reopen the file, to allow its position to be independent from file's
        romfs_file = std::make_shared<FileUtil::IOFile>(filepath, "rb");
        if (!romfs_file->IsOpen())
            return ResultStatus::Error;

        offset = romfs_offset;
        size = romfs_size;

        return ResultStatus::Success;
    }
    LOG_DEBUG(Loader, "3DSX has no RomFS");
    return ResultStatus::ErrorNotUsed;
}

ResultStatus AppLoader_THREEDSX::ReadIcon(std::vector<u8>& buffer) {
    if (!file.IsOpen())
        return ResultStatus::Error;

    // Reset read pointer in case this file has been read before.
    file.Seek(0, SEEK_SET);

    THREEDSX_Header hdr;
    if (file.ReadBytes(&hdr, sizeof(THREEDSX_Header)) != sizeof(THREEDSX_Header))
        return ResultStatus::Error;

    if (hdr.header_size != sizeof(THREEDSX_Header))
        return ResultStatus::Error;

    // Check if the 3DSX has a SMDH...
    if (hdr.smdh_offset != 0) {
        file.Seek(hdr.smdh_offset, SEEK_SET);
        buffer.resize(hdr.smdh_size);

        if (file.ReadBytes(&buffer[0], hdr.smdh_size) != hdr.smdh_size)
            return ResultStatus::Error;

        return ResultStatus::Success;
    }
    return ResultStatus::ErrorNotUsed;
}

} // namespace Loader<|MERGE_RESOLUTION|>--- conflicted
+++ resolved
@@ -267,26 +267,15 @@
         return ResultStatus::Error;
     codeset->name = filename;
 
-<<<<<<< HEAD
-    Kernel::g_current_process = Kernel::Process::Create("main");
-    Kernel::g_current_process->LoadModule(codeset, codeset->entrypoint);
-    Kernel::g_current_process->svc_access_mask.set();
-    Kernel::g_current_process->address_mappings = default_address_mappings;
-=======
-    process = Kernel::Process::Create(std::move(codeset));
+    process = Kernel::Process::Create("main");
+    process->LoadModule(codeset, codeset->entrypoint);
     process->svc_access_mask.set();
     process->address_mappings = default_address_mappings;
->>>>>>> d15e15bd
 
     // Attach the default resource limit (APPLICATION) to the process
     process->resource_limit =
         Kernel::ResourceLimit::GetForCategory(Kernel::ResourceLimitCategory::APPLICATION);
-
-<<<<<<< HEAD
-    Kernel::g_current_process->Run(codeset->entrypoint, 48, Kernel::DEFAULT_STACK_SIZE);
-=======
-    process->Run(48, Kernel::DEFAULT_STACK_SIZE);
->>>>>>> d15e15bd
+    process->Run(codeset->entrypoint, 48, Kernel::DEFAULT_STACK_SIZE);
 
     Service::FS::RegisterSelfNCCH(*this);
 
